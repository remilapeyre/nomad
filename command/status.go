package command

import (
	"fmt"
	"sort"
	"strings"
	"time"

	"github.com/hashicorp/nomad/api"
	"github.com/hashicorp/nomad/nomad/structs"
)

const (
	// maxFailedTGs is the maximum number of task groups we show failure reasons
	// for before defering to eval-status
	maxFailedTGs = 5
)

type StatusCommand struct {
	Meta
	length    int
	evals     bool
	allAllocs bool
	verbose   bool
}

func (c *StatusCommand) Help() string {
	helpText := `
Usage: nomad status [options] <job>

  Display status information about jobs. If no job ID is given,
  a list of all known jobs will be dumped.

General Options:

  ` + generalOptionsUsage() + `

Status Options:

  -short
    Display short output. Used only when a single job is being
    queried, and drops verbose information about allocations.

  -evals
    Display the evaluations associated with the job.

  -all-allocs
    Display all allocations matching the job ID, including those from an older
    instance of the job.

  -verbose
    Display full information.
`
	return strings.TrimSpace(helpText)
}

func (c *StatusCommand) Synopsis() string {
	return "Display status information about jobs"
}

func (c *StatusCommand) Run(args []string) int {
	var short bool

	flags := c.Meta.FlagSet("status", FlagSetClient)
	flags.Usage = func() { c.Ui.Output(c.Help()) }
	flags.BoolVar(&short, "short", false, "")
	flags.BoolVar(&c.evals, "evals", false, "")
	flags.BoolVar(&c.allAllocs, "all-allocs", false, "")
	flags.BoolVar(&c.verbose, "verbose", false, "")

	if err := flags.Parse(args); err != nil {
		return 1
	}

	// Check that we either got no jobs or exactly one.
	args = flags.Args()
	if len(args) > 1 {
		c.Ui.Error(c.Help())
		return 1
	}

	// Truncate the id unless full length is requested
	c.length = shortId
	if c.verbose {
		c.length = fullId
	}

	// Get the HTTP client
	client, err := c.Meta.Client()
	if err != nil {
		c.Ui.Error(fmt.Sprintf("Error initializing client: %s", err))
		return 1
	}

	// Invoke list mode if no job ID.
	if len(args) == 0 {
		jobs, _, err := client.Jobs().List(nil)
		if err != nil {
			c.Ui.Error(fmt.Sprintf("Error querying jobs: %s", err))
			return 1
		}

		if len(jobs) == 0 {
			// No output if we have no jobs
			c.Ui.Output("No running jobs")
		} else {
			c.Ui.Output(createStatusListOutput(jobs))
		}
		return 0
	}

	// Try querying the job
	jobID := args[0]
	jobs, _, err := client.Jobs().PrefixList(jobID)
	if err != nil {
		c.Ui.Error(fmt.Sprintf("Error querying job: %s", err))
		return 1
	}
	if len(jobs) == 0 {
		c.Ui.Error(fmt.Sprintf("No job(s) with prefix or id %q found", jobID))
		return 1
	}
	if len(jobs) > 1 && strings.TrimSpace(jobID) != jobs[0].ID {
		c.Ui.Output(fmt.Sprintf("Prefix matched multiple jobs\n\n%s", createStatusListOutput(jobs)))
		return 0
	}
	// Prefix lookup matched a single job
	job, _, err := client.Jobs().Info(jobs[0].ID, nil)
	if err != nil {
		c.Ui.Error(fmt.Sprintf("Error querying job: %s", err))
		return 1
	}

<<<<<<< HEAD
	periodic := job.IsPeriodic()
	parameterized := job.IsParameterized()
=======
	// Check if it is periodic or a parameterized job
	sJob, err := convertApiJob(job)
	if err != nil {
		c.Ui.Error(fmt.Sprintf("Error converting job: %s", err))
		return 1
	}
	sJob.Canonicalize()
	periodic := sJob.IsPeriodic()
	parameterized := sJob.IsParameterized()
>>>>>>> 1e3e475b

	// Format the job info
	basic := []string{
		fmt.Sprintf("ID|%s", *job.ID),
		fmt.Sprintf("Name|%s", *job.Name),
		fmt.Sprintf("Type|%s", *job.Type),
		fmt.Sprintf("Priority|%d", *job.Priority),
		fmt.Sprintf("Datacenters|%s", strings.Join(job.Datacenters, ",")),
		fmt.Sprintf("Status|%s", *job.Status),
		fmt.Sprintf("Periodic|%v", periodic),
		fmt.Sprintf("Parameterized|%v", parameterized),
	}

	if periodic {
<<<<<<< HEAD
		now := time.Now().UTC()
		next := job.Periodic.Next(now)
=======
		now := time.Now().In(sJob.Periodic.GetLocation())
		next := sJob.Periodic.Next(now)
>>>>>>> 1e3e475b
		basic = append(basic, fmt.Sprintf("Next Periodic Launch|%s",
			fmt.Sprintf("%s (%s from now)",
				formatTime(next), formatTimeDifference(now, next, time.Second))))
	}

	c.Ui.Output(formatKV(basic))

	// Exit early
	if short {
		return 0
	}

	// Print periodic job information
	if periodic {
		if err := c.outputPeriodicInfo(client, job); err != nil {
			c.Ui.Error(err.Error())
			return 1
		}
	} else if parameterized {
		if err := c.outputParameterizedInfo(client, job); err != nil {
			c.Ui.Error(err.Error())
			return 1
		}
	} else {
		if err := c.outputJobInfo(client, job); err != nil {
			c.Ui.Error(err.Error())
			return 1
		}
	}

	return 0
}

// outputPeriodicInfo prints information about the passed periodic job. If a
// request fails, an error is returned.
func (c *StatusCommand) outputPeriodicInfo(client *api.Client, job *api.Job) error {
	// Output the summary
	if err := c.outputJobSummary(client, job); err != nil {
		return err
	}

	// Generate the prefix that matches launched jobs from the periodic job.
	prefix := fmt.Sprintf("%s%s", *job.ID, structs.PeriodicLaunchSuffix)
	children, _, err := client.Jobs().PrefixList(prefix)
	if err != nil {
		return fmt.Errorf("Error querying job: %s", err)
	}

	if len(children) == 0 {
		c.Ui.Output("\nNo instances of periodic job found")
		return nil
	}

	out := make([]string, 1)
	out[0] = "ID|Status"
	for _, child := range children {
		// Ensure that we are only showing jobs whose parent is the requested
		// job.
		if child.ParentID != *job.ID {
			continue
		}

		out = append(out, fmt.Sprintf("%s|%s",
			child.ID,
			child.Status))
	}

	c.Ui.Output(c.Colorize().Color("\n[bold]Previously Launched Jobs[reset]"))
	c.Ui.Output(formatList(out))
	return nil
}

// outputParameterizedInfo prints information about a parameterized job. If a
// request fails, an error is returned.
func (c *StatusCommand) outputParameterizedInfo(client *api.Client, job *api.Job) error {
	// Output parameterized job details
	c.Ui.Output(c.Colorize().Color("\n[bold]Parameterized Job[reset]"))
	parameterizedJob := make([]string, 3)
	parameterizedJob[0] = fmt.Sprintf("Payload|%s", job.ParameterizedJob.Payload)
	parameterizedJob[1] = fmt.Sprintf("Required Metadata|%v", strings.Join(job.ParameterizedJob.MetaRequired, ", "))
	parameterizedJob[2] = fmt.Sprintf("Optional Metadata|%v", strings.Join(job.ParameterizedJob.MetaOptional, ", "))
	c.Ui.Output(formatKV(parameterizedJob))

	// Output the summary
	if err := c.outputJobSummary(client, job); err != nil {
		return err
	}

	// Generate the prefix that matches launched jobs from the parameterized job.
	prefix := fmt.Sprintf("%s%s", *job.ID, structs.DispatchLaunchSuffix)
	children, _, err := client.Jobs().PrefixList(prefix)
	if err != nil {
		return fmt.Errorf("Error querying job: %s", err)
	}

	if len(children) == 0 {
		c.Ui.Output("\nNo dispatched instances of parameterized job found")
		return nil
	}

	out := make([]string, 1)
	out[0] = "ID|Status"
	for _, child := range children {
		// Ensure that we are only showing jobs whose parent is the requested
		// job.
		if child.ParentID != *job.ID {
			continue
		}

		out = append(out, fmt.Sprintf("%s|%s",
			child.ID,
			child.Status))
	}

	c.Ui.Output(c.Colorize().Color("\n[bold]Dispatched Jobs[reset]"))
	c.Ui.Output(formatList(out))
	return nil
}

// outputJobInfo prints information about the passed non-periodic job. If a
// request fails, an error is returned.
func (c *StatusCommand) outputJobInfo(client *api.Client, job *api.Job) error {
	var evals, allocs []string

	// Query the allocations
	jobAllocs, _, err := client.Jobs().Allocations(*job.ID, c.allAllocs, nil)
	if err != nil {
		return fmt.Errorf("Error querying job allocations: %s", err)
	}

	// Query the evaluations
	jobEvals, _, err := client.Jobs().Evaluations(*job.ID, nil)
	if err != nil {
		return fmt.Errorf("Error querying job evaluations: %s", err)
	}

	// Output the summary
	if err := c.outputJobSummary(client, job); err != nil {
		return err
	}

	// Determine latest evaluation with failures whose follow up hasn't
	// completed, this is done while formatting
	var latestFailedPlacement *api.Evaluation
	blockedEval := false

	// Format the evals
	evals = make([]string, len(jobEvals)+1)
	evals[0] = "ID|Priority|Triggered By|Status|Placement Failures"
	for i, eval := range jobEvals {
		failures, _ := evalFailureStatus(eval)
		evals[i+1] = fmt.Sprintf("%s|%d|%s|%s|%s",
			limit(eval.ID, c.length),
			eval.Priority,
			eval.TriggeredBy,
			eval.Status,
			failures,
		)

		if eval.Status == "blocked" {
			blockedEval = true
		}

		if len(eval.FailedTGAllocs) == 0 {
			// Skip evals without failures
			continue
		}

		if latestFailedPlacement == nil || latestFailedPlacement.CreateIndex < eval.CreateIndex {
			latestFailedPlacement = eval
		}
	}

	if c.verbose || c.evals {
		c.Ui.Output(c.Colorize().Color("\n[bold]Evaluations[reset]"))
		c.Ui.Output(formatList(evals))
	}

	if blockedEval && latestFailedPlacement != nil {
		c.outputFailedPlacements(latestFailedPlacement)
	}

	// Format the allocs
	c.Ui.Output(c.Colorize().Color("\n[bold]Allocations[reset]"))
	if len(jobAllocs) > 0 {
		allocs = make([]string, len(jobAllocs)+1)
		allocs[0] = "ID|Eval ID|Node ID|Task Group|Desired|Status|Created At"
		for i, alloc := range jobAllocs {
			allocs[i+1] = fmt.Sprintf("%s|%s|%s|%s|%s|%s|%s",
				limit(alloc.ID, c.length),
				limit(alloc.EvalID, c.length),
				limit(alloc.NodeID, c.length),
				alloc.TaskGroup,
				alloc.DesiredStatus,
				alloc.ClientStatus,
				formatUnixNanoTime(alloc.CreateTime))
		}

		c.Ui.Output(formatList(allocs))
	} else {
		c.Ui.Output("No allocations placed")
	}
	return nil
}

// outputJobSummary displays the given jobs summary and children job summary
// where appropriate
func (c *StatusCommand) outputJobSummary(client *api.Client, job *api.Job) error {
	// Query the summary
	summary, _, err := client.Jobs().Summary(*job.ID, nil)
	if err != nil {
		return fmt.Errorf("Error querying job summary: %s", err)
	}

	if summary == nil {
		return nil
	}

	periodic := job.IsPeriodic()
	parameterizedJob := job.IsParameterized()

	// Print the summary
	if !periodic && !parameterizedJob {
		c.Ui.Output(c.Colorize().Color("\n[bold]Summary[reset]"))
		summaries := make([]string, len(summary.Summary)+1)
		summaries[0] = "Task Group|Queued|Starting|Running|Failed|Complete|Lost"
		taskGroups := make([]string, 0, len(summary.Summary))
		for taskGroup := range summary.Summary {
			taskGroups = append(taskGroups, taskGroup)
		}
		sort.Strings(taskGroups)
		for idx, taskGroup := range taskGroups {
			tgs := summary.Summary[taskGroup]
			summaries[idx+1] = fmt.Sprintf("%s|%d|%d|%d|%d|%d|%d",
				taskGroup, tgs.Queued, tgs.Starting,
				tgs.Running, tgs.Failed,
				tgs.Complete, tgs.Lost,
			)
		}
		c.Ui.Output(formatList(summaries))
	}

	// Always display the summary if we are periodic or parameterized, but
	// only display if the summary is non-zero on normal jobs
	if summary.Children != nil && (parameterizedJob || periodic || summary.Children.Sum() > 0) {
		if parameterizedJob {
			c.Ui.Output(c.Colorize().Color("\n[bold]Parameterized Job Summary[reset]"))
		} else {
			c.Ui.Output(c.Colorize().Color("\n[bold]Children Job Summary[reset]"))
		}
		summaries := make([]string, 2)
		summaries[0] = "Pending|Running|Dead"
		summaries[1] = fmt.Sprintf("%d|%d|%d",
			summary.Children.Pending, summary.Children.Running, summary.Children.Dead)
		c.Ui.Output(formatList(summaries))
	}

	return nil
}

func (c *StatusCommand) outputFailedPlacements(failedEval *api.Evaluation) {
	if failedEval == nil || len(failedEval.FailedTGAllocs) == 0 {
		return
	}

	c.Ui.Output(c.Colorize().Color("\n[bold]Placement Failure[reset]"))

	sorted := sortedTaskGroupFromMetrics(failedEval.FailedTGAllocs)
	for i, tg := range sorted {
		if i >= maxFailedTGs {
			break
		}

		c.Ui.Output(fmt.Sprintf("Task Group %q:", tg))
		metrics := failedEval.FailedTGAllocs[tg]
		c.Ui.Output(formatAllocMetrics(metrics, false, "  "))
		if i != len(sorted)-1 {
			c.Ui.Output("")
		}
	}

	if len(sorted) > maxFailedTGs {
		trunc := fmt.Sprintf("\nPlacement failures truncated. To see remainder run:\nnomad eval-status %s", failedEval.ID)
		c.Ui.Output(trunc)
	}
}

// list general information about a list of jobs
func createStatusListOutput(jobs []*api.JobListStub) string {
	out := make([]string, len(jobs)+1)
	out[0] = "ID|Type|Priority|Status"
	for i, job := range jobs {
		out[i+1] = fmt.Sprintf("%s|%s|%d|%s",
			job.ID,
			job.Type,
			job.Priority,
			job.Status)
	}
	return formatList(out)
}<|MERGE_RESOLUTION|>--- conflicted
+++ resolved
@@ -131,20 +131,8 @@
 		return 1
 	}
 
-<<<<<<< HEAD
 	periodic := job.IsPeriodic()
 	parameterized := job.IsParameterized()
-=======
-	// Check if it is periodic or a parameterized job
-	sJob, err := convertApiJob(job)
-	if err != nil {
-		c.Ui.Error(fmt.Sprintf("Error converting job: %s", err))
-		return 1
-	}
-	sJob.Canonicalize()
-	periodic := sJob.IsPeriodic()
-	parameterized := sJob.IsParameterized()
->>>>>>> 1e3e475b
 
 	// Format the job info
 	basic := []string{
@@ -159,16 +147,14 @@
 	}
 
 	if periodic {
-<<<<<<< HEAD
-		now := time.Now().UTC()
-		next := job.Periodic.Next(now)
-=======
-		now := time.Now().In(sJob.Periodic.GetLocation())
-		next := sJob.Periodic.Next(now)
->>>>>>> 1e3e475b
-		basic = append(basic, fmt.Sprintf("Next Periodic Launch|%s",
-			fmt.Sprintf("%s (%s from now)",
-				formatTime(next), formatTimeDifference(now, next, time.Second))))
+		location, err := job.Periodic.GetLocation()
+		if err == nil {
+			now := time.Now().In(location)
+			next := job.Periodic.Next(now)
+			basic = append(basic, fmt.Sprintf("Next Periodic Launch|%s",
+				fmt.Sprintf("%s (%s from now)",
+					formatTime(next), formatTimeDifference(now, next, time.Second))))
+		}
 	}
 
 	c.Ui.Output(formatKV(basic))
